--- conflicted
+++ resolved
@@ -1,31 +1,19 @@
 #![allow(unused)]
 
-<<<<<<< HEAD
-use limousine_core::Entry;
-=======
->>>>>>> c4a69cd2
 use limousine_engine::prelude::*;
 
 create_hybrid_index! {
     name: MyHybridIndex,
     layout: [
         btree_top(),
-<<<<<<< HEAD
-        pgm(epsilon = 10),
-        btree(fanout = 4, persist)
-=======
         btree(fanout = 12),
         btree(fanout = 12),
         btree(fanout = 1024),
         btree(fanout = 1024),
->>>>>>> c4a69cd2
     ]
 }
 
 fn main() {
-<<<<<<< HEAD
-    let mut index = MyHybridIndex::build((0..1000).map(|x| Entry::new(x, x * x)));
-=======
     let num = 10_000_000;
 
     let mut index: MyHybridIndex<u128, u128> = MyHybridIndex::empty();
@@ -38,7 +26,6 @@
 
     use std::collections::BTreeMap;
     let mut index: BTreeMap<u128, u128> = BTreeMap::new();
->>>>>>> c4a69cd2
 
     let start = std::time::Instant::now();
     for i in 0..num {
