// pub mod disk;
pub mod memory;
mod node;

use crate::component::*;
use std::collections::BTreeMap;
use std::ops::Bound;

// pub use disk::*;
pub use memory::*;

// -------------------------------------------------------
//                  Top Component
// -------------------------------------------------------

/// A `TopComponent` implementation built around the BTreeMap implementation in the Rust standard
/// library.
<<<<<<< HEAD
pub struct BTreeTopComponent<K: Clone, Base: NodeLayer<K>> {
    inner: BTreeMap<K, Base::Address>,
}

impl<K: Clone, Base> TopComponent<K, Base> for BTreeTopComponent<K, Base>
=======
pub struct BTreeTopComponent<K, X, A> {
    inner: BTreeMap<K, A>,
    _ph: std::marker::PhantomData<X>,
}

impl<K, X, Base, BA: Copy> TopComponent<K, Base, BA, ()> for BTreeTopComponent<K, X, BA>
>>>>>>> c4a69cd2
where
    Base: NodeLayer<K, BA, ()>,
    K: Ord + Copy,
    BA: Address,
{
    fn search(&self, _: &Base, key: &K) -> BA {
        self.inner.range(..=key).next_back().unwrap().1.clone()
    }

    fn insert(&mut self, base: &mut Base, prop: PropogateInsert<K, BA, ()>) {
        match prop {
            PropogateInsert::Single(key, address, _parent) => {
                // TODO: figure out how to leverage parent?
                self.inner.insert(key, address);
                base.deref_mut(address).set_parent(());
            }
<<<<<<< HEAD
            PropogateInsert::Rebuild => {
                self.inner.clear();

                for entry in base.full_range() {
                    self.inner.insert(entry.key, entry.value);
                }
=======
            PropogateInsert::Replace { .. } => {
                unimplemented!()
                // self.inner.clear();
                //
                // for (key, address) in base.range(Bound::Unbounded, Bound::Unbounded) {
                //     self.inner.insert(key, address);
                // }
>>>>>>> c4a69cd2
            }
        }
    }
}

<<<<<<< HEAD
impl<K: Clone, Base> TopComponentInMemoryBuild<K, Base> for BTreeTopComponent<K, Base>
=======
impl<K, X, Base, BA> TopComponentInMemoryBuild<K, Base, BA, ()> for BTreeTopComponent<K, X, BA>
>>>>>>> c4a69cd2
where
    Base: NodeLayer<K, BA, ()>,
    K: Ord + Copy,
    BA: Address,
{
    fn build(base: &mut Base) -> Self {
        let mut inner = BTreeMap::new();

<<<<<<< HEAD
        for entry in base.full_range() {
            inner.insert(entry.key, entry.value);
=======
        unsafe {
            for (key, address, raw_node) in base.mut_range(Bound::Unbounded, Bound::Unbounded) {
                inner.insert(key, address);
                raw_node.as_mut().unwrap().set_parent(());
            }
>>>>>>> c4a69cd2
        }

        Self {
            inner,
            _ph: std::marker::PhantomData,
        }
    }
}<|MERGE_RESOLUTION|>--- conflicted
+++ resolved
@@ -15,20 +15,12 @@
 
 /// A `TopComponent` implementation built around the BTreeMap implementation in the Rust standard
 /// library.
-<<<<<<< HEAD
-pub struct BTreeTopComponent<K: Clone, Base: NodeLayer<K>> {
-    inner: BTreeMap<K, Base::Address>,
-}
-
-impl<K: Clone, Base> TopComponent<K, Base> for BTreeTopComponent<K, Base>
-=======
 pub struct BTreeTopComponent<K, X, A> {
     inner: BTreeMap<K, A>,
     _ph: std::marker::PhantomData<X>,
 }
 
 impl<K, X, Base, BA: Copy> TopComponent<K, Base, BA, ()> for BTreeTopComponent<K, X, BA>
->>>>>>> c4a69cd2
 where
     Base: NodeLayer<K, BA, ()>,
     K: Ord + Copy,
@@ -45,14 +37,6 @@
                 self.inner.insert(key, address);
                 base.deref_mut(address).set_parent(());
             }
-<<<<<<< HEAD
-            PropogateInsert::Rebuild => {
-                self.inner.clear();
-
-                for entry in base.full_range() {
-                    self.inner.insert(entry.key, entry.value);
-                }
-=======
             PropogateInsert::Replace { .. } => {
                 unimplemented!()
                 // self.inner.clear();
@@ -60,17 +44,12 @@
                 // for (key, address) in base.range(Bound::Unbounded, Bound::Unbounded) {
                 //     self.inner.insert(key, address);
                 // }
->>>>>>> c4a69cd2
             }
         }
     }
 }
 
-<<<<<<< HEAD
-impl<K: Clone, Base> TopComponentInMemoryBuild<K, Base> for BTreeTopComponent<K, Base>
-=======
 impl<K, X, Base, BA> TopComponentInMemoryBuild<K, Base, BA, ()> for BTreeTopComponent<K, X, BA>
->>>>>>> c4a69cd2
 where
     Base: NodeLayer<K, BA, ()>,
     K: Ord + Copy,
@@ -79,16 +58,11 @@
     fn build(base: &mut Base) -> Self {
         let mut inner = BTreeMap::new();
 
-<<<<<<< HEAD
-        for entry in base.full_range() {
-            inner.insert(entry.key, entry.value);
-=======
         unsafe {
             for (key, address, raw_node) in base.mut_range(Bound::Unbounded, Bound::Unbounded) {
                 inner.insert(key, address);
                 raw_node.as_mut().unwrap().set_parent(());
             }
->>>>>>> c4a69cd2
         }
 
         Self {
