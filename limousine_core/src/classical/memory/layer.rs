--- conflicted
+++ resolved
@@ -70,9 +70,6 @@
     pub first: Index,
 }
 
-<<<<<<< HEAD
-impl<K, V: Clone, const FANOUT: usize> NodeLayer<K> for MemoryBTreeLayer<K, V, FANOUT>
-=======
 // impl<K: Debug, V: Debug, const FANOUT: usize> Debug for MemoryBTreeLayer<K, V, FANOUT> {
 //     fn fmt(&self, f: &mut std::fmt::Formatter<'_>) -> std::fmt::Result {
 //         f.debug_list()
@@ -86,7 +83,6 @@
 // }
 
 impl<K, V, const FANOUT: usize, PA> NodeLayer<K, Index, PA> for MemoryBTreeLayer<K, V, FANOUT, PA>
->>>>>>> c4a69cd2
 where
     K: 'static + StaticBounded,
     V: 'static,
@@ -128,44 +124,23 @@
         Self { arena, first }
     }
 
-<<<<<<< HEAD
-    pub fn fill(&mut self, iter: impl Iterator<Item = Entry<K, V>>) {
-        // Drop all of the nodes
-        for node in self.nodes.iter() {
-            let boxed = unsafe { Box::from_raw(node.as_ptr()) };
-            drop(boxed);
-        }
-
-        self.nodes.clear();
-        self.alloc.reset();
-=======
     pub fn fill(&mut self, iter: impl Iterator<Item = (K, V)>) {
         self.arena.clear();
->>>>>>> c4a69cd2
 
         // Add empty cap node
         let mut ptr = self.add_node(MemoryBTreeNode::empty());
         self.first = ptr;
 
-<<<<<<< HEAD
-        for entry in iter {
-            if node.inner.is_half_full() {
-=======
         for (key, address) in iter {
             // If node too full, carry over to next
             if self.deref(ptr).inner.is_half_full() {
->>>>>>> c4a69cd2
                 let mut new_address = self.add_node(MemoryBTreeNode::empty());
                 self.deref_mut(ptr).next = Some(new_address);
 
                 ptr = new_address;
             }
 
-<<<<<<< HEAD
-            node.inner.insert(entry.key, entry.value);
-=======
             self.deref_mut(ptr).inner.insert(key, address);
->>>>>>> c4a69cd2
         }
     }
 
@@ -256,60 +231,8 @@
         if self.deref_mut(ptr).inner.is_full() {
             let parent = self.deref(ptr).parent().unwrap();
 
-<<<<<<< HEAD
-#[derive(Clone)]
-pub struct Iter<'n, K, V, const FANOUT: usize> {
-    layer: &'n MemoryBTreeLayer<K, V, FANOUT>,
-    current: OptAddress<K, V, FANOUT>,
-    end: Bound<Address<K, V, FANOUT>>,
-}
-
-impl<'n, K, V, const FANOUT: usize> Iter<'n, K, V, FANOUT> {
-    fn new(layer: &'n MemoryBTreeLayer<K, V, FANOUT>) -> Self {
-        Self {
-            layer,
-            current: Some(layer.nodes[0]),
-            end: Bound::Unbounded,
-        }
-    }
-
-    fn range(
-        layer: &'n MemoryBTreeLayer<K, V, FANOUT>,
-        start: Bound<Address<K, V, FANOUT>>,
-        end: Bound<Address<K, V, FANOUT>>,
-    ) -> Self {
-        match start {
-            Bound::Excluded(start) => Self {
-                layer,
-                current: unsafe { start.as_ref().next },
-                end,
-            },
-
-            Bound::Included(start) => Self {
-                layer,
-                current: Some(start.clone()),
-                end,
-            },
-
-            Bound::Unbounded => Self {
-                layer,
-                current: Some(layer.nodes[0]),
-                end,
-            },
-        }
-    }
-}
-
-impl<'n, K, V: Clone, const FANOUT: usize> Iterator for Iter<'n, K, V, FANOUT>
-where
-    K: StaticBounded,
-    V: 'static,
-{
-    type Item = Entry<K, Address<K, V, FANOUT>>;
-=======
             // Split
             let (split_point, new_node) = self.deref_mut(ptr).inner.split();
->>>>>>> c4a69cd2
 
             let mut new_node_ptr = self.add_node(MemoryBTreeNode {
                 inner: new_node,
@@ -337,10 +260,6 @@
             self.deref_mut(ptr).inner.insert(key, value);
         }
 
-<<<<<<< HEAD
-        return Some(Entry::new(*self.layer.lower_bound(current), current));
-=======
         None
->>>>>>> c4a69cd2
     }
 }