mod layer;

// use crate::BaseComponent;
// use crate::InternalComponent;
// use crate::Key;
// use crate::NodeLayer;
// use crate::TopComponent;
// use crate::Value;
// use layer::MemoryBTreeLayer;
// use std::borrow::Borrow;
// use std::collections::BTreeMap;
use crate::kv::StaticBounded;
use crate::{common::entry::Entry, component::*};
use layer::*;
use std::ops::{Bound, RangeBounds};

// -------------------------------------------------------
//                  Internal Component
// -------------------------------------------------------

<<<<<<< HEAD
pub struct BTreeInternalComponent<K: Clone, B: NodeLayer<K>, const FANOUT: usize> {
    inner: MemoryBTreeLayer<K, B::Address, FANOUT>,
=======
pub type BTreeInternalAddress = generational_arena::Index;

pub struct BTreeInternalComponent<K, X: 'static, const FANOUT: usize, BA, PA> {
    inner: MemoryBTreeLayer<K, BA, FANOUT, PA>,
    _ph: std::marker::PhantomData<X>,
>>>>>>> c4a69cd2
}

impl<K, X, const FANOUT: usize, BA, PA> NodeLayer<K, BTreeInternalAddress, PA>
    for BTreeInternalComponent<K, X, FANOUT, BA, PA>
where
    K: StaticBounded,
    BA: Address,
    PA: Address,
{
    type Node =
        <MemoryBTreeLayer<K, BA, FANOUT, PA> as NodeLayer<K, BTreeInternalAddress, PA>>::Node;

    fn deref(&self, ptr: BTreeInternalAddress) -> &Self::Node {
        self.inner.deref(ptr)
    }

    fn deref_mut(&mut self, ptr: BTreeInternalAddress) -> &mut Self::Node {
        self.inner.deref_mut(ptr)
    }

    fn first(&self) -> BTreeInternalAddress {
        self.inner.first()
    }

    unsafe fn deref_unsafe(&self, ptr: BTreeInternalAddress) -> *mut Self::Node {
        self.inner.deref_unsafe(ptr)
    }
}

impl<K, X, BA, PA, B: NodeLayer<K, BA, BTreeInternalAddress>, const FANOUT: usize>
    InternalComponent<K, B, BA, BTreeInternalAddress, PA>
    for BTreeInternalComponent<K, X, FANOUT, BA, PA>
where
    K: StaticBounded,
    BA: Address,
    PA: Address,
{
    fn search(&self, _: &B, ptr: BTreeInternalAddress, key: &K) -> BA {
        let node = self.inner.deref(ptr);

        node.inner.search_lub(key).clone()
    }

    fn insert<'n>(
        &'n mut self,
        base: &mut B,
        prop: PropogateInsert<K, BA, BTreeInternalAddress>,
    ) -> Option<PropogateInsert<K, BTreeInternalAddress, PA>> {
        match prop {
            PropogateInsert::Single(key, address, ptr) => self
                .inner
                .insert_with_parent(key, address, base, ptr)
                .map(|(key, address, parent)| PropogateInsert::Single(key, address, parent)),
            PropogateInsert::Replace { .. } => {
                unimplemented!()
                // self.inner
                //     .fill(base.range(Bound::Unbounded, Bound::Unbounded));
                //
                // Some(PropogateInsert::Rebuild)
            }
        }
    }
}

impl<K, X, BA, PA, B: NodeLayer<K, BA, BTreeInternalAddress>, const FANOUT: usize>
    InternalComponentInMemoryBuild<K, B, BA, BTreeInternalAddress, PA>
    for BTreeInternalComponent<K, X, FANOUT, BA, PA>
where
    K: StaticBounded,
    BA: Address,
    PA: Address,
{
    fn build(base: &mut B) -> Self {
        let mut result = MemoryBTreeLayer::empty();
        result.fill_with_parent(base);

        Self {
            inner: result,
            _ph: std::marker::PhantomData,
        }
    }
}

// -------------------------------------------------------
//                  Base Component
// -------------------------------------------------------

pub type BTreeBaseAddress = BTreeInternalAddress;

pub struct BTreeBaseComponent<K, V, const FANOUT: usize, PA> {
    inner: MemoryBTreeLayer<K, V, FANOUT, PA>,
}

<<<<<<< HEAD
impl<K, V: Clone, const FANOUT: usize> NodeLayer<K> for BTreeBaseComponent<K, V, FANOUT>
=======
impl<K, V, const FANOUT: usize, PA: 'static> NodeLayer<K, BTreeBaseAddress, PA>
    for BTreeBaseComponent<K, V, FANOUT, PA>
>>>>>>> c4a69cd2
where
    K: StaticBounded,
    V: 'static,
    PA: Address,
{
    type Node =
        <MemoryBTreeLayer<K, V, FANOUT, PA> as NodeLayer<K, BTreeInternalAddress, PA>>::Node;

    fn deref(&self, ptr: BTreeInternalAddress) -> &Self::Node {
        self.inner.deref(ptr)
    }

    fn deref_mut(&mut self, ptr: BTreeInternalAddress) -> &mut Self::Node {
        self.inner.deref_mut(ptr)
    }

    fn first(&self) -> BTreeInternalAddress {
        self.inner.first()
    }

    unsafe fn deref_unsafe(&self, ptr: BTreeBaseAddress) -> *mut Self::Node {
        self.inner.deref_unsafe(ptr)
    }
}

<<<<<<< HEAD
impl<K, V: Clone, const FANOUT: usize> BaseComponent<K, V, Self>
    for BTreeBaseComponent<K, V, FANOUT>
=======
impl<K, V, const FANOUT: usize, PA: 'static> BaseComponent<K, V, BTreeBaseAddress, PA>
    for BTreeBaseComponent<K, V, FANOUT, PA>
>>>>>>> c4a69cd2
where
    K: StaticBounded,
    V: 'static,
    PA: Address,
{
    fn insert<'n>(
        &'n mut self,
        ptr: BTreeInternalAddress,
        key: K,
        value: V,
    ) -> Option<PropogateInsert<K, BTreeBaseAddress, PA>> {
        if let Some((key, address, parent)) = self.inner.insert(key, value, ptr) {
            Some(PropogateInsert::Single(key, address, parent))
        } else {
            None
        }
    }

    fn search(&self, ptr: BTreeInternalAddress, key: &K) -> Option<&V> {
        let node = self.inner.deref(ptr);
        node.inner.search_exact(key)
    }
}

impl<K, V, const FANOUT: usize, PA> BaseComponentInMemoryBuild<K, V>
    for BTreeBaseComponent<K, V, FANOUT, PA>
where
    K: StaticBounded,
    V: 'static,
    PA: Address,
{
    fn empty() -> Self {
        let mut result = MemoryBTreeLayer::empty();
        result.add_node(MemoryBTreeNode::empty());

        Self { inner: result }
    }

    fn build(iter: impl Iterator<Item = Entry<K, V>>) -> Self {
        let mut result = MemoryBTreeLayer::empty();
        result.fill(iter);

        Self { inner: result }
    }
}<|MERGE_RESOLUTION|>--- conflicted
+++ resolved
@@ -18,16 +18,11 @@
 //                  Internal Component
 // -------------------------------------------------------
 
-<<<<<<< HEAD
-pub struct BTreeInternalComponent<K: Clone, B: NodeLayer<K>, const FANOUT: usize> {
-    inner: MemoryBTreeLayer<K, B::Address, FANOUT>,
-=======
 pub type BTreeInternalAddress = generational_arena::Index;
 
 pub struct BTreeInternalComponent<K, X: 'static, const FANOUT: usize, BA, PA> {
     inner: MemoryBTreeLayer<K, BA, FANOUT, PA>,
     _ph: std::marker::PhantomData<X>,
->>>>>>> c4a69cd2
 }
 
 impl<K, X, const FANOUT: usize, BA, PA> NodeLayer<K, BTreeInternalAddress, PA>
@@ -121,12 +116,8 @@
     inner: MemoryBTreeLayer<K, V, FANOUT, PA>,
 }
 
-<<<<<<< HEAD
-impl<K, V: Clone, const FANOUT: usize> NodeLayer<K> for BTreeBaseComponent<K, V, FANOUT>
-=======
 impl<K, V, const FANOUT: usize, PA: 'static> NodeLayer<K, BTreeBaseAddress, PA>
     for BTreeBaseComponent<K, V, FANOUT, PA>
->>>>>>> c4a69cd2
 where
     K: StaticBounded,
     V: 'static,
@@ -152,13 +143,8 @@
     }
 }
 
-<<<<<<< HEAD
-impl<K, V: Clone, const FANOUT: usize> BaseComponent<K, V, Self>
-    for BTreeBaseComponent<K, V, FANOUT>
-=======
 impl<K, V, const FANOUT: usize, PA: 'static> BaseComponent<K, V, BTreeBaseAddress, PA>
     for BTreeBaseComponent<K, V, FANOUT, PA>
->>>>>>> c4a69cd2
 where
     K: StaticBounded,
     V: 'static,
@@ -199,7 +185,7 @@
 
     fn build(iter: impl Iterator<Item = Entry<K, V>>) -> Self {
         let mut result = MemoryBTreeLayer::empty();
-        result.fill(iter);
+        // result.fill(iter);
 
         Self { inner: result }
     }
