--- conflicted
+++ resolved
@@ -1,23 +1,9 @@
 mod layer;
 
-<<<<<<< HEAD
-// use crate::BaseComponent;
-// use crate::InternalComponent;
-// use crate::Key;
-// use crate::NodeLayer;
-// use crate::TopComponent;
-// use crate::Value;
-// use layer::MemoryBTreeLayer;
-// use std::borrow::Borrow;
-// use std::collections::BTreeMap;
-use crate::kv::StaticBounded;
-use crate::{common::entry::Entry, component::*};
-=======
-use crate::common::bounded::StaticBounded;
 use crate::common::linked_list::Index;
 use crate::common::macros::impl_node_layer;
 use crate::component::*;
->>>>>>> 84a79095
+use crate::{common::bounded::StaticBounded, Entry};
 use layer::*;
 use std::ops::{Bound, RangeBounds};
 
@@ -39,15 +25,13 @@
     BA: Address,
     PA: Address,
 {
-    type Node =
-        <MemoryBTreeLayer<K, BA, FANOUT, PA> as NodeLayer<K, BTreeInternalAddress, PA>>::Node;
+    type Node = <MemoryBTreeLayer<K, BA, FANOUT, PA> as NodeLayer<K, BTreeInternalAddress, PA>>::Node;
 
     impl_node_layer!(Index);
 }
 
 impl<K, X, BA, PA, B: NodeLayer<K, BA, BTreeInternalAddress>, const FANOUT: usize>
-    InternalComponent<K, B, BA, BTreeInternalAddress, PA>
-    for BTreeInternalComponent<K, X, FANOUT, BA, PA>
+    InternalComponent<K, B, BA, BTreeInternalAddress, PA> for BTreeInternalComponent<K, X, FANOUT, BA, PA>
 where
     K: StaticBounded,
     BA: Address,
@@ -77,8 +61,7 @@
 }
 
 impl<K, X, BA, PA, B: NodeLayer<K, BA, BTreeInternalAddress>, const FANOUT: usize>
-    InternalComponentInMemoryBuild<K, B, BA, BTreeInternalAddress, PA>
-    for BTreeInternalComponent<K, X, FANOUT, BA, PA>
+    InternalComponentInMemoryBuild<K, B, BA, BTreeInternalAddress, PA> for BTreeInternalComponent<K, X, FANOUT, BA, PA>
 where
     K: StaticBounded,
     BA: Address,
@@ -105,15 +88,13 @@
     inner: MemoryBTreeLayer<K, V, FANOUT, PA>,
 }
 
-impl<K, V, const FANOUT: usize, PA: 'static> NodeLayer<K, BTreeBaseAddress, PA>
-    for BTreeBaseComponent<K, V, FANOUT, PA>
+impl<K, V, const FANOUT: usize, PA: 'static> NodeLayer<K, BTreeBaseAddress, PA> for BTreeBaseComponent<K, V, FANOUT, PA>
 where
     K: StaticBounded,
     V: 'static,
     PA: Address,
 {
-    type Node =
-        <MemoryBTreeLayer<K, V, FANOUT, PA> as NodeLayer<K, BTreeInternalAddress, PA>>::Node;
+    type Node = <MemoryBTreeLayer<K, V, FANOUT, PA> as NodeLayer<K, BTreeInternalAddress, PA>>::Node;
 
     impl_node_layer!(Index);
 }
@@ -144,8 +125,7 @@
     }
 }
 
-impl<K, V, const FANOUT: usize, PA> BaseComponentInMemoryBuild<K, V>
-    for BTreeBaseComponent<K, V, FANOUT, PA>
+impl<K, V, const FANOUT: usize, PA> BaseComponentInMemoryBuild<K, V> for BTreeBaseComponent<K, V, FANOUT, PA>
 where
     K: StaticBounded,
     V: 'static,
