#![allow(unused)]

pub mod classical;
pub mod component;
pub mod iter;
pub mod kv;
// pub mod learned;

mod common;

// Used by proc_macro

pub use classical::BTreeBaseComponent;
pub use classical::BTreeInternalComponent;
pub use classical::BTreeTopComponent;

<<<<<<< HEAD
pub use learned::pgm::PGMBaseComponent;
pub use learned::pgm::PGMInternalComponent;
pub use learned::pgm::PGMTopComponent;

pub use common::entry::Entry;
=======
pub use classical::BTreeBaseAddress;
pub use classical::BTreeInternalAddress;

>>>>>>> c4a69cd2
pub use component::*;
pub use kv::{Key, Value};<|MERGE_RESOLUTION|>--- conflicted
+++ resolved
@@ -4,7 +4,7 @@
 pub mod component;
 pub mod iter;
 pub mod kv;
-// pub mod learned;
+pub mod learned;
 
 mod common;
 
@@ -14,16 +14,9 @@
 pub use classical::BTreeInternalComponent;
 pub use classical::BTreeTopComponent;
 
-<<<<<<< HEAD
-pub use learned::pgm::PGMBaseComponent;
-pub use learned::pgm::PGMInternalComponent;
-pub use learned::pgm::PGMTopComponent;
-
-pub use common::entry::Entry;
-=======
 pub use classical::BTreeBaseAddress;
 pub use classical::BTreeInternalAddress;
+pub use common::entry::Entry;
 
->>>>>>> c4a69cd2
 pub use component::*;
 pub use kv::{Key, Value};