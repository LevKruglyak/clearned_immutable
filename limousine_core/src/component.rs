--- conflicted
+++ resolved
@@ -56,11 +56,7 @@
         self.deref(ptr).lower_bound()
     }
 
-<<<<<<< HEAD
-    /// First node in the current layer
-=======
     /// First node in the current node layer
->>>>>>> a64d3afd
     fn first(&self) -> SA;
 
     /// An immutable iterator over the layer, returning (Key, Address) pairs
@@ -72,11 +68,7 @@
     /// access the lower bound (Key) and address, as well as interior mutability to change the
     /// parent of the underlying node. This is useful during building, since a layer cannot know
     /// its own parents until the parents themselves are built.
-    fn mut_range<'n>(
-        &'n mut self,
-        start: Bound<SA>,
-        end: Bound<SA>,
-    ) -> MutIter<'n, K, Self, SA, PA> {
+    fn mut_range<'n>(&'n mut self, start: Bound<SA>, end: Bound<SA>) -> MutIter<'n, K, Self, SA, PA> {
         MutIter::range(self, start, end)
     }
 }
